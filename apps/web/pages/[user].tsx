import { ArrowRightIcon } from "@heroicons/react/outline";
import { BadgeCheckIcon } from "@heroicons/react/solid";
import { UserPlan } from "@prisma/client";
import { GetServerSidePropsContext } from "next";
import dynamic from "next/dynamic";
import Link from "next/link";
import { useRouter } from "next/router";
import React, { useEffect, useState } from "react";
import { Toaster } from "react-hot-toast";
import { JSONObject } from "superjson/dist/types";

<<<<<<< HEAD
import { sdkActionManager, useEmbedStyles, useIsEmbed } from "@calcom/embed-core";
=======
import { sdkActionManager, useEmbedStyles } from "@calcom/embed-core";
import defaultEvents, {
  getDynamicEventDescription,
  getUsernameList,
  getUsernameSlugLink,
} from "@calcom/lib/defaultEvents";
>>>>>>> 31a8f25b
import { useLocale } from "@calcom/lib/hooks/useLocale";

import { useExposePlanGlobally } from "@lib/hooks/useExposePlanGlobally";
import useTheme from "@lib/hooks/useTheme";
import prisma from "@lib/prisma";
import { inferSSRProps } from "@lib/types/inferSSRProps";

import AvatarGroup from "@components/ui/AvatarGroup";
import { AvatarSSR } from "@components/ui/AvatarSSR";

import { ssrInit } from "@server/lib/ssr";

const EventTypeDescription = dynamic(() => import("@components/eventtype/EventTypeDescription"));
const HeadSeo = dynamic(() => import("@components/seo/head-seo"));
const CryptoSection = dynamic(() => import("../ee/components/web3/CryptoSection"));

interface EvtsToVerify {
  [evtId: string]: boolean;
}

export default function User(props: inferSSRProps<typeof getServerSideProps>) {
  const { users } = props;
  const [user] = users; //To be used when we only have a single user, not dynamic group
  const { Theme } = useTheme(user.theme);
  const { t } = useLocale();
  const router = useRouter();
  const isSingleUser = props.users.length === 1;
  const isDynamicGroup = props.users.length > 1;
  const dynamicUsernames = isDynamicGroup
    ? props.users.map((user) => {
        return user.username || "";
      })
    : [];
  const eventTypes = isDynamicGroup
    ? defaultEvents.map((event) => {
        event.description = getDynamicEventDescription(dynamicUsernames, event.slug);
        return event;
      })
    : props.eventTypes;
  const groupEventTypes = props.users.some((user) => {
    return !user.allowDynamicBooking;
  }) ? (
    <div className="space-y-6" data-testid="event-types">
      <div className="overflow-hidden rounded-sm border dark:border-gray-900">
        <div className="p-8 text-center text-gray-400 dark:text-white">
          <h2 className="font-cal mb-2 text-3xl text-gray-600 dark:text-white">{" " + t("unavailable")}</h2>
          <p className="mx-auto max-w-md">{t("user_dynamic_booking_disabled")}</p>
        </div>
      </div>
    </div>
  ) : (
    <ul className="space-y-3">
      {eventTypes.map((type, index) => (
        <li
          key={index}
          className="hover:border-brand group relative rounded-sm border border-neutral-200 bg-white hover:bg-gray-50 dark:border-0 dark:bg-neutral-900 dark:hover:border-neutral-600">
          <ArrowRightIcon className="absolute right-3 top-3 h-4 w-4 text-black opacity-0 transition-opacity group-hover:opacity-100 dark:text-white" />
          <Link href={getUsernameSlugLink({ users: props.users, slug: type.slug })}>
            <a className="flex justify-between px-6 py-4" data-testid="event-type-link">
              <div className="flex-shrink">
                <h2 className="font-cal font-semibold text-neutral-900 dark:text-white">{type.title}</h2>
                <EventTypeDescription className="text-sm" eventType={type} />
              </div>
              <div className="mt-1">
                <AvatarGroup
                  border="border-2 border-white"
                  truncateAfter={4}
                  className="flex-shrink-0"
                  size={10}
                  items={props.users.map((user) => ({
                    alt: user.name || "",
                    image: user.avatar || "",
                  }))}
                />
              </div>
            </a>
          </Link>
        </li>
      ))}
    </ul>
  );
  const eventTypeListItemEmbedStyles = useEmbedStyles("eventTypeListItem");
  const query = { ...router.query };
  delete query.user; // So it doesn't display in the Link (and make tests fail)
  useExposePlanGlobally("PRO");
  const nameOrUsername = user.name || user.username || "";
  const [evtsToVerify, setEvtsToVerify] = useState<EvtsToVerify>({});
  const isEmbed = useIsEmbed();
  return (
    <>
      <Theme />
      <HeadSeo
        title={nameOrUsername}
        description={(user.bio as string) || ""}
        name={nameOrUsername}
        username={(user.username as string) || ""}
        // avatar={user.avatar || undefined}
      />
      <div className={"h-screen dark:bg-neutral-900" + isEmbed ? " bg:white m-auto max-w-3xl" : ""}>
        <main className="mx-auto max-w-3xl px-4 py-24">
          {isSingleUser && ( // When we deal with a single user, not dynamic group
            <div className="mb-8 text-center">
              <AvatarSSR user={user} className="mx-auto mb-4 h-24 w-24" alt={nameOrUsername}></AvatarSSR>
              <h1 className="font-cal mb-1 text-3xl text-neutral-900 dark:text-white">
                {nameOrUsername}
                {user.verified && (
                  <BadgeCheckIcon className="mx-1 -mt-1 inline h-6 w-6 text-blue-500 dark:text-white" />
                )}
              </h1>
              <p className="text-neutral-500 dark:text-white">{user.bio}</p>
            </div>
          )}
          <div className="space-y-6" data-testid="event-types">
            {user.away ? (
              <div className="overflow-hidden rounded-sm border dark:border-gray-900">
                <div className="p-8 text-center text-gray-400 dark:text-white">
                  <h2 className="font-cal mb-2 text-3xl text-gray-600 dark:text-white">
                    😴{" " + t("user_away")}
                  </h2>
                  <p className="mx-auto max-w-md">{t("user_away_description")}</p>
                </div>
              </div>
            ) : isDynamicGroup ? ( //When we deal with dynamic group (users > 1)
              groupEventTypes
            ) : (
              eventTypes.map((type) => (
                <div
                  key={type.id}
                  style={{ display: "flex", ...eventTypeListItemEmbedStyles }}
                  className="hover:border-brand group relative rounded-sm border border-neutral-200 bg-white hover:bg-gray-50 dark:border-neutral-700 dark:bg-gray-800 dark:hover:border-neutral-600">
                  <ArrowRightIcon className="absolute right-3 top-3 h-4 w-4 text-black opacity-0 transition-opacity group-hover:opacity-100 dark:text-white" />
                  {/* Don't prefetch till the time we drop the amount of javascript in [user][type] page which is impacting score for [user] page */}
                  <Link
                    prefetch={false}
                    href={{
                      pathname: `/${user.username}/${type.slug}`,
                      query,
                    }}>
                    <a
                      onClick={async (e) => {
                        // If a token is required for this event type, add a click listener that checks whether the user verified their wallet or not
                        if (type.metadata.smartContractAddress && !evtsToVerify[type.id]) {
                          const showToast = (await import("@calcom/lib/notification")).default;
                          e.preventDefault();
                          showToast(
                            "You must verify a wallet with a token belonging to the specified smart contract first",
                            "error"
                          );
                        } else {
                          sdkActionManager?.fire("eventTypeSelected", {
                            eventType: type,
                          });
                        }
                      }}
                      className="block w-full px-6 py-4"
                      data-testid="event-type-link">
                      <h2 className="grow font-semibold text-neutral-900 dark:text-white">{type.title}</h2>
                      <EventTypeDescription eventType={type} />
                    </a>
                  </Link>
                  {type.isWeb3Active && type.metadata.smartContractAddress && (
                    <CryptoSection
                      id={type.id}
                      pathname={`/${user.username}/${type.slug}`}
                      smartContractAddress={type.metadata.smartContractAddress as string}
                      verified={evtsToVerify[type.id]}
                      setEvtsToVerify={setEvtsToVerify}
                      oneStep
                    />
                  )}
                </div>
              ))
            )}
          </div>
          {eventTypes.length === 0 && (
            <div className="overflow-hidden rounded-sm border dark:border-gray-900">
              <div className="p-8 text-center text-gray-400 dark:text-white">
                <h2 className="font-cal mb-2 text-3xl text-gray-600 dark:text-white">{t("uh_oh")}</h2>
                <p className="mx-auto max-w-md">{t("no_event_types_have_been_setup")}</p>
              </div>
            </div>
          )}
        </main>
        <Toaster position="bottom-right" />
      </div>
    </>
  );
}

const getEventTypesWithHiddenFromDB = async (userId: number, plan: UserPlan) => {
  return await prisma.eventType.findMany({
    where: {
      AND: [
        {
          teamId: null,
        },
        {
          OR: [
            {
              userId,
            },
            {
              users: {
                some: {
                  id: userId,
                },
              },
            },
          ],
        },
      ],
    },
    orderBy: [
      {
        position: "desc",
      },
      {
        id: "asc",
      },
    ],
    select: {
      id: true,
      slug: true,
      title: true,
      length: true,
      description: true,
      hidden: true,
      schedulingType: true,
      price: true,
      currency: true,
      metadata: true,
    },
    take: plan === UserPlan.FREE ? 1 : undefined,
  });
};

export const getServerSideProps = async (context: GetServerSidePropsContext) => {
  const ssr = await ssrInit(context);
  const crypto = require("crypto");

  const usernameList = getUsernameList(context.query.user as string);
  const dataFetchStart = Date.now();
  const users = await prisma.user.findMany({
    where: {
      username: {
        in: usernameList,
      },
    },
    select: {
      id: true,
      username: true,
      email: true,
      name: true,
      bio: true,
      avatar: true,
      theme: true,
      plan: true,
      away: true,
      verified: true,
      allowDynamicBooking: true,
    },
  });

  if (!users.length) {
    return {
      notFound: true,
    };
  }

  const isDynamicGroup = users.length > 1;

  const [user] = users; //to be used when dealing with single user, not dynamic group
  const usersIds = users.map((user) => user.id);
  const credentials = await prisma.credential.findMany({
    where: {
      userId: {
        in: usersIds,
      },
    },
    select: {
      id: true,
      type: true,
      key: true,
    },
  });

  const web3Credentials = credentials.find((credential) => credential.type.includes("_web3"));

  const eventTypesWithHidden = isDynamicGroup ? [] : await getEventTypesWithHiddenFromDB(user.id, user.plan);
  const dataFetchEnd = Date.now();
  if (context.query.log === "1") {
    context.res.setHeader("X-Data-Fetch-Time", `${dataFetchEnd - dataFetchStart}ms`);
  }
  const eventTypesRaw = eventTypesWithHidden.filter((evt) => !evt.hidden);

  const eventTypes = eventTypesRaw.map((eventType) => ({
    ...eventType,
    metadata: (eventType.metadata || {}) as JSONObject,
    isWeb3Active:
      web3Credentials && web3Credentials.key
        ? (((web3Credentials.key as JSONObject).isWeb3Active || false) as boolean)
        : false,
  }));

  return {
    props: {
      users,
      user: {
        emailMd5: crypto.createHash("md5").update(user.email).digest("hex"),
      },
      eventTypes,
      trpcState: ssr.dehydrate(),
    },
  };
};<|MERGE_RESOLUTION|>--- conflicted
+++ resolved
@@ -9,16 +9,12 @@
 import { Toaster } from "react-hot-toast";
 import { JSONObject } from "superjson/dist/types";
 
-<<<<<<< HEAD
 import { sdkActionManager, useEmbedStyles, useIsEmbed } from "@calcom/embed-core";
-=======
-import { sdkActionManager, useEmbedStyles } from "@calcom/embed-core";
 import defaultEvents, {
   getDynamicEventDescription,
   getUsernameList,
   getUsernameSlugLink,
 } from "@calcom/lib/defaultEvents";
->>>>>>> 31a8f25b
 import { useLocale } from "@calcom/lib/hooks/useLocale";
 
 import { useExposePlanGlobally } from "@lib/hooks/useExposePlanGlobally";
