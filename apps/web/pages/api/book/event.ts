--- conflicted
+++ resolved
@@ -223,12 +223,9 @@
   const reqBody = req.body as BookingCreateBody;
 
   // handle dynamic user
-<<<<<<< HEAD
   const dynamicUserList = getUsernameList(reqBody.user as string);
   const isDisposableBookingLink = reqBody.isDisposableBookingLink;
-=======
-  const dynamicUserList = getUsernameList(reqBody?.user);
->>>>>>> 9ed666a4
+
   const eventTypeSlug = reqBody.eventTypeSlug;
   const eventTypeId = reqBody.eventTypeId;
   const tAttendees = await getTranslation(reqBody.language ?? "en", "common");
