import { SelectorIcon } from "@heroicons/react/outline";
import {
  CalendarIcon,
  ClockIcon,
  CogIcon,
  ExternalLinkIcon,
  LinkIcon,
  LogoutIcon,
  ViewGridIcon,
  MoonIcon,
  MapIcon,
  ArrowLeftIcon,
} from "@heroicons/react/solid";
import { signOut, useSession } from "next-auth/react";
import Link from "next/link";
import { useRouter } from "next/router";
import React, { Fragment, ReactNode, useEffect, useState } from "react";
import { Toaster } from "react-hot-toast";

import LicenseBanner from "@ee/components/LicenseBanner";
import TrialBanner from "@ee/components/TrialBanner";
import HelpMenuItemDynamic from "@ee/lib/intercom/HelpMenuItemDynamic";

import classNames from "@lib/classNames";
import { NEXT_PUBLIC_BASE_URL } from "@lib/config/constants";
import { shouldShowOnboarding } from "@lib/getting-started";
import { useLocale } from "@lib/hooks/useLocale";
import { collectPageParameters, telemetryEventTypes, useTelemetry } from "@lib/telemetry";
import { trpc } from "@lib/trpc";

import CustomBranding from "@components/CustomBranding";
import Loader from "@components/Loader";
import { HeadSeo } from "@components/seo/head-seo";
import Dropdown, {
  DropdownMenuContent,
  DropdownMenuItem,
  DropdownMenuSeparator,
  DropdownMenuTrigger,
} from "@components/ui/Dropdown";

import pkg from "../package.json";
import { useViewerI18n } from "./I18nLanguageHandler";
import Logo from "./Logo";
import Button from "./ui/Button";

export function useMeQuery() {
  const meQuery = trpc.useQuery(["viewer.me"], {
    retry(failureCount) {
      return failureCount > 3;
    },
  });

  return meQuery;
}

function useRedirectToLoginIfUnauthenticated() {
  const { data: session, status } = useSession();
  const loading = status === "loading";
  const router = useRouter();

  useEffect(() => {
    if (router.pathname.startsWith("/apps")) {
      return;
    }

    if (!loading && !session) {
      router.replace({
        pathname: "/auth/login",
        query: {
          callbackUrl: `${NEXT_PUBLIC_BASE_URL}/${location.pathname}${location.search}`,
        },
      });
    }
    // eslint-disable-next-line react-hooks/exhaustive-deps
  }, [loading, session]);

  return {
    loading: loading && !session,
  };
}

function useRedirectToOnboardingIfNeeded() {
  const router = useRouter();
  const query = useMeQuery();
  const user = query.data;

  const [isRedirectingToOnboarding, setRedirecting] = useState(false);

  useEffect(() => {
    user && setRedirecting(shouldShowOnboarding(user));
  }, [router, user]);

  useEffect(() => {
    if (isRedirectingToOnboarding) {
      router.replace({
        pathname: "/getting-started",
      });
    }
    // eslint-disable-next-line react-hooks/exhaustive-deps
  }, [isRedirectingToOnboarding]);
  return {
    isRedirectingToOnboarding,
  };
}

export function ShellSubHeading(props: {
  title: ReactNode;
  subtitle?: ReactNode;
  actions?: ReactNode;
  className?: string;
}) {
  return (
    <div className={classNames("mb-3 block justify-between sm:flex", props.className)}>
      <div>
        <h2 className="flex content-center items-center space-x-2 text-base font-bold leading-6 text-gray-900 rtl:space-x-reverse">
          {props.title}
        </h2>
        {props.subtitle && <p className="text-sm text-neutral-500 ltr:mr-4">{props.subtitle}</p>}
      </div>
      {props.actions && <div className="flex-shrink-0">{props.actions}</div>}
    </div>
  );
}

export default function Shell(props: {
  centered?: boolean;
  title?: string;
  heading?: ReactNode;
  subtitle?: ReactNode;
  children: ReactNode;
  CTA?: ReactNode;
  large?: boolean;
  HeadingLeftIcon?: ReactNode;
  backPath?: string; // renders back button to specified path
  // use when content needs to expand with flex
  flexChildrenContainer?: boolean;
}) {
  const { t } = useLocale();
  const router = useRouter();
  const { loading } = useRedirectToLoginIfUnauthenticated();
  const { isRedirectingToOnboarding } = useRedirectToOnboardingIfNeeded();

  const telemetry = useTelemetry();

  const navigation = [
    {
      name: t("event_types_page_title"),
      href: "/event-types",
      icon: LinkIcon,
      current: router.asPath.startsWith("/event-types"),
    },
    {
      name: t("bookings"),
      href: "/bookings/upcoming",
      icon: CalendarIcon,
      current: router.asPath.startsWith("/bookings"),
    },
    {
      name: t("availability"),
      href: "/availability",
      icon: ClockIcon,
      current: router.asPath.startsWith("/availability"),
    },
    {
      name: t("apps"),
      href: "/apps",
      icon: ViewGridIcon,
      current: router.asPath.startsWith("/apps"),
      child: [
        {
          name: t("app_store"),
          href: "/apps",
          current: router.asPath === "/apps",
        },
        {
          name: t("installed_apps"),
          href: "/apps/installed",
          current: router.asPath === "/apps/installed",
        },
      ],
    },
    {
      name: t("settings"),
      href: "/settings/profile",
      icon: CogIcon,
      current: router.asPath.startsWith("/settings"),
    },
  ];

  useEffect(() => {
    telemetry.withJitsu((jitsu) => {
      return jitsu.track(telemetryEventTypes.pageView, collectPageParameters(router.asPath));
    });
  }, [telemetry, router.asPath]);

  const pageTitle = typeof props.heading === "string" ? props.heading : props.title;

  const query = useMeQuery();
  const user = query.data;

  const i18n = useViewerI18n();
  const { status } = useSession();

  if (i18n.status === "loading" || isRedirectingToOnboarding || loading) {
    // show spinner whilst i18n is loading to avoid language flicker
    return (
      <div className="absolute z-50 flex h-screen w-full items-center bg-gray-50">
        <Loader />
      </div>
    );
  }
  return (
    <>
      <CustomBranding lightVal={user?.brandColor} darkVal={user?.darkBrandColor} />
      <HeadSeo
        title={pageTitle ?? "Cal.com"}
        description={props.subtitle ? props.subtitle?.toString() : ""}
        nextSeoProps={{
          nofollow: true,
          noindex: true,
        }}
      />
      <div>
        <Toaster position="bottom-right" />
      </div>

<<<<<<< HEAD
      <div
        className={classNames("flex h-screen overflow-hidden", props.large ? "bg-white" : "bg-gray-100")}
        data-testid="dashboard-shell">
        {status === "authenticated" && (
          <div className="hidden md:flex lg:flex-shrink-0">
            <div className="flex w-14 flex-col lg:w-56">
              <div className="flex h-0 flex-1 flex-col border-r border-gray-200 bg-white">
                <div className="flex flex-1 flex-col overflow-y-auto pt-3 pb-4 lg:pt-5">
                  <Link href="/event-types">
                    <a className="px-4 md:hidden lg:inline">
                      <Logo small />
                    </a>
                  </Link>
                  {/* logo icon for tablet */}
                  <Link href="/event-types">
                    <a className="md:inline lg:hidden">
                      <Logo small icon />
                    </a>
                  </Link>
                  <nav className="mt-2 flex-1 space-y-1 bg-white px-2 lg:mt-5">
                    {navigation.map((item) => (
                      <Fragment key={item.name}>
                        <Link href={item.href}>
                          <a
                            className={classNames(
                              item.current
                                ? "bg-neutral-100 text-neutral-900"
                                : "text-neutral-500 hover:bg-gray-50 hover:text-neutral-900",
                              "group flex items-center rounded-sm px-2 py-2 text-sm font-medium"
                            )}>
                            <item.icon
                              className={classNames(
                                item.current
                                  ? "text-neutral-500"
                                  : "text-neutral-400 group-hover:text-neutral-500",
                                "h-5 w-5 flex-shrink-0 ltr:mr-3 rtl:ml-3"
                              )}
                              aria-hidden="true"
                            />
                            <span className="hidden lg:inline">{item.name}</span>
                          </a>
                        </Link>
                        {item.child &&
                          router.asPath.startsWith(item.href) &&
                          item.child.map((item) => {
                            return (
                              <Link key={item.name} href={item.href}>
                                <a
                                  className={classNames(
                                    item.current
                                      ? "text-neutral-900"
                                      : "text-neutral-500 hover:text-neutral-900",
                                    "group hidden items-center rounded-sm px-2 py-2 pl-10 text-sm font-medium lg:flex"
                                  )}>
                                  <span className="hidden lg:inline">{item.name}</span>
                                </a>
                              </Link>
                            );
                          })}
                      </Fragment>
                    ))}
                  </nav>
                </div>
                <TrialBanner />
                <div className="m-2 rounded-sm p-2 pt-2 pr-2 hover:bg-gray-100">
                  <span className="hidden lg:inline">
                    <UserDropdown />
                  </span>
                  <span className="hidden md:inline lg:hidden">
                    <UserDropdown small />
                  </span>
                </div>
=======
      <div className="flex h-screen overflow-hidden bg-gray-100" data-testid="dashboard-shell">
        <div className="hidden md:flex lg:flex-shrink-0">
          <div className="flex w-14 flex-col lg:w-56">
            <div className="flex h-0 flex-1 flex-col border-r border-gray-200 bg-white">
              <div className="flex flex-1 flex-col overflow-y-auto pt-3 pb-4 lg:pt-5">
                <Link href="/event-types">
                  <a className="px-4 md:hidden lg:inline">
                    <Logo small />
                  </a>
                </Link>
                {/* logo icon for tablet */}
                <Link href="/event-types">
                  <a className="md:inline lg:hidden">
                    <Logo small icon />
                  </a>
                </Link>
                <nav className="mt-2 flex-1 space-y-1 bg-white px-2 lg:mt-5">
                  {navigation.map((item) => (
                    <Link key={item.name} href={item.href}>
                      <a
                        className={classNames(
                          item.current
                            ? "bg-neutral-100 text-neutral-900"
                            : "text-neutral-500 hover:bg-gray-50 hover:text-neutral-900",
                          "group flex items-center rounded-sm px-2 py-2 text-sm font-medium"
                        )}>
                        <item.icon
                          className={classNames(
                            item.current
                              ? "text-neutral-500"
                              : "text-neutral-400 group-hover:text-neutral-500",
                            "h-5 w-5 flex-shrink-0 ltr:mr-3 rtl:ml-3"
                          )}
                          aria-hidden="true"
                        />
                        <span className="hidden lg:inline">{item.name}</span>
                      </a>
                    </Link>
                  ))}
                </nav>
              </div>
              <TrialBanner />
              <div className="rounded-sm pb-2 pl-3 pt-2 pr-2 hover:bg-gray-100 lg:mx-2 lg:pl-2">
                <span className="hidden lg:inline">
                  <UserDropdown />
                </span>
                <span className="hidden md:inline lg:hidden">
                  <UserDropdown small />
                </span>
>>>>>>> 4083ebd5
              </div>
              <small style={{ fontSize: "0.5rem" }} className="mx-3 mt-1 mb-2 hidden opacity-50 lg:block">
                &copy; {new Date().getFullYear()} Cal.com, Inc. v.{pkg.version + "-"}
                {process.env.NEXT_PUBLIC_APP_URL === "https://cal.com" ? "h" : "sh"}
                <span className="lowercase">-{user && user.plan}</span>
              </small>
            </div>
          </div>
        )}

        <div className="flex w-0 flex-1 flex-col overflow-hidden">
          <main
            className={classNames(
              "relative z-0 max-w-[1700px] flex-1 overflow-y-auto focus:outline-none",
              props.flexChildrenContainer && "flex flex-col"
            )}>
            {/* show top navigation for md and smaller (tablet and phones) */}
            {status === "authenticated" && (
              <nav className="flex items-center justify-between border-b border-gray-200 bg-white p-4 md:hidden">
                <Link href="/event-types">
                  <a>
                    <Logo />
                  </a>
                </Link>
                <div className="flex items-center gap-3 self-center">
                  <button className="rounded-full bg-white p-2 text-gray-400 hover:bg-gray-50 hover:text-gray-500 focus:outline-none focus:ring-2 focus:ring-black focus:ring-offset-2">
                    <span className="sr-only">{t("view_notifications")}</span>
                    <Link href="/settings/profile">
                      <a>
                        <CogIcon className="h-6 w-6" aria-hidden="true" />
                      </a>
                    </Link>
                  </button>
                  <UserDropdown small />
                </div>
              </nav>
            )}
            <div
              className={classNames(
                props.centered && "mx-auto md:max-w-5xl",
                props.flexChildrenContainer && "flex flex-1 flex-col",
                !props.large && "py-8"
              )}>
              {!!props.backPath && (
                <div className="mx-3 mb-8 sm:mx-8">
                  <Button
                    onClick={() => router.push(props.backPath as string)}
                    StartIcon={ArrowLeftIcon}
                    color="secondary">
                    Back
                  </Button>
                </div>
              )}
              {props.heading && props.subtitle && (
                <div
                  className={classNames(
                    props.large && "bg-gray-100 py-8 lg:mb-8 lg:pt-16 lg:pb-7",
                    "block min-h-[80px] justify-between px-4 sm:flex sm:px-6 md:px-8"
                  )}>
                  {props.HeadingLeftIcon && <div className="ltr:mr-4">{props.HeadingLeftIcon}</div>}
                  <div className="mb-8 w-full">
                    <h1 className="font-cal mb-1 text-xl font-bold tracking-wide text-gray-900">
                      {props.heading}
                    </h1>
                    <p className="text-sm text-neutral-500 ltr:mr-4 rtl:ml-4">{props.subtitle}</p>
                  </div>
                  {props.CTA && <div className="mb-4 flex-shrink-0">{props.CTA}</div>}
                </div>
              )}
              <div
                className={classNames(
                  "px-4 sm:px-6 md:px-8",
                  props.flexChildrenContainer && "flex flex-1 flex-col"
                )}>
                {props.children}
              </div>
              {/* show bottom navigation for md and smaller (tablet and phones) */}
              {status === "authenticated" && (
                <nav className="bottom-nav fixed bottom-0 z-30 flex w-full bg-white shadow md:hidden">
                  {/* note(PeerRich): using flatMap instead of map to remove settings from bottom nav */}
                  {navigation.flatMap((item, itemIdx) =>
                    item.href === "/settings/profile" ? (
                      []
                    ) : (
                      <Link key={item.name} href={item.href}>
                        <a
                          className={classNames(
                            item.current ? "text-gray-900" : "text-neutral-400 hover:text-gray-700",
                            itemIdx === 0 ? "rounded-l-lg" : "",
                            itemIdx === navigation.length - 1 ? "rounded-r-lg" : "",
                            "group relative min-w-0 flex-1 overflow-hidden bg-white py-2 px-2 text-center text-xs font-medium hover:bg-gray-50 focus:z-10 sm:text-sm"
                          )}
                          aria-current={item.current ? "page" : undefined}>
                          <item.icon
                            className={classNames(
                              item.current ? "text-gray-900" : "text-gray-400 group-hover:text-gray-500",
                              "mx-auto mb-1 block h-5 w-5 flex-shrink-0 text-center"
                            )}
                            aria-hidden="true"
                          />
                          <span className="truncate">{item.name}</span>
                        </a>
                      </Link>
                    )
                  )}
                </nav>
              )}
              {/* add padding to content for mobile navigation*/}
              <div className="block pt-12 md:hidden" />
            </div>
            <LicenseBanner />
          </main>
        </div>
      </div>
    </>
  );
}

function UserDropdown({ small }: { small?: boolean }) {
  const { t } = useLocale();
  const query = useMeQuery();
  const user = query.data;
  const mutation = trpc.useMutation("viewer.away", {
    onSettled() {
      utils.invalidateQueries("viewer.me");
    },
  });
  const utils = trpc.useContext();

  return (
    <Dropdown>
      <DropdownMenuTrigger asChild>
        <div className="group flex w-full cursor-pointer appearance-none items-center">
          <span
            className={classNames(
              small ? "h-8 w-8" : "h-10 w-10",
              "relative flex-shrink-0 rounded-full bg-gray-300  ltr:mr-3 rtl:ml-3"
            )}>
            <img
              className="rounded-full"
              src={
                (process.env.NEXT_PUBLIC_APP_URL || process.env.NEXT_PUBLIC_BASE_URL) +
                "/" +
                user?.username +
                "/avatar.png"
              }
              alt={user?.username || "Nameless User"}
            />
            {!user?.away && (
              <div className="absolute bottom-0 right-0 h-3 w-3 rounded-full border-2 border-white bg-green-500"></div>
            )}
            {user?.away && (
              <div className="absolute bottom-0 right-0 h-3 w-3 rounded-full border-2 border-white bg-yellow-500"></div>
            )}
          </span>
          {!small && (
            <span className="flex flex-grow items-center truncate">
              <span className="flex-grow truncate text-sm">
                <span className="block truncate font-medium text-gray-900">
                  {user?.username || "Nameless User"}
                </span>
                <span className="block truncate font-normal text-neutral-500">
                  {user?.username ? `cal.com/${user.username}` : "No public page"}
                </span>
              </span>
              <SelectorIcon
                className="h-5 w-5 flex-shrink-0 text-gray-400 group-hover:text-gray-500"
                aria-hidden="true"
              />
            </span>
          )}
        </div>
      </DropdownMenuTrigger>
      <DropdownMenuContent portalled={true}>
        <DropdownMenuItem>
          <a
            onClick={() => {
              mutation.mutate({ away: !user?.away });
              utils.invalidateQueries("viewer.me");
            }}
            className="flex cursor-pointer px-4 py-2 text-sm hover:bg-gray-100 hover:text-gray-900">
            <MoonIcon
              className={classNames(
                user?.away
                  ? "text-purple-500 group-hover:text-purple-700"
                  : "text-gray-500 group-hover:text-gray-700",
                "h-5 w-5 flex-shrink-0 ltr:mr-3 rtl:ml-3"
              )}
              aria-hidden="true"
            />
            {user?.away ? t("set_as_free") : t("set_as_away")}
          </a>
        </DropdownMenuItem>
        <DropdownMenuSeparator className="h-px bg-gray-200" />
        {user?.username && (
          <DropdownMenuItem>
            <a
              target="_blank"
              rel="noopener noreferrer"
              href={`${process.env.NEXT_PUBLIC_APP_URL}/${user.username}`}
              className="flex items-center px-4 py-2 text-sm text-gray-700">
              <ExternalLinkIcon className="h-5 w-5 text-gray-500 ltr:mr-3 rtl:ml-3" /> {t("view_public_page")}
            </a>
          </DropdownMenuItem>
        )}
        <DropdownMenuSeparator className="h-px bg-gray-200" />
        <DropdownMenuItem>
          <a
            href="https://cal.com/slack"
            target="_blank"
            rel="noreferrer"
            className="flex px-4 py-2 text-sm text-gray-700 hover:bg-gray-100 hover:text-gray-900">
            <svg
              viewBox="0 0 2447.6 2452.5"
              className={classNames(
                "text-gray-500 group-hover:text-gray-700",
                "mt-0.5 h-4 w-4 flex-shrink-0 ltr:mr-2 rtl:ml-2"
              )}
              xmlns="http://www.w3.org/2000/svg">
              <g clipRule="evenodd" fillRule="evenodd">
                <path
                  d="m897.4 0c-135.3.1-244.8 109.9-244.7 245.2-.1 135.3 109.5 245.1 244.8 245.2h244.8v-245.1c.1-135.3-109.5-245.1-244.9-245.3.1 0 .1 0 0 0m0 654h-652.6c-135.3.1-244.9 109.9-244.8 245.2-.2 135.3 109.4 245.1 244.7 245.3h652.7c135.3-.1 244.9-109.9 244.8-245.2.1-135.4-109.5-245.2-244.8-245.3z"
                  fill="currentColor"></path>
                <path
                  d="m2447.6 899.2c.1-135.3-109.5-245.1-244.8-245.2-135.3.1-244.9 109.9-244.8 245.2v245.3h244.8c135.3-.1 244.9-109.9 244.8-245.3zm-652.7 0v-654c.1-135.2-109.4-245-244.7-245.2-135.3.1-244.9 109.9-244.8 245.2v654c-.2 135.3 109.4 245.1 244.7 245.3 135.3-.1 244.9-109.9 244.8-245.3z"
                  fill="currentColor"></path>
                <path
                  d="m1550.1 2452.5c135.3-.1 244.9-109.9 244.8-245.2.1-135.3-109.5-245.1-244.8-245.2h-244.8v245.2c-.1 135.2 109.5 245 244.8 245.2zm0-654.1h652.7c135.3-.1 244.9-109.9 244.8-245.2.2-135.3-109.4-245.1-244.7-245.3h-652.7c-135.3.1-244.9 109.9-244.8 245.2-.1 135.4 109.4 245.2 244.7 245.3z"
                  fill="currentColor"></path>
                <path
                  d="m0 1553.2c-.1 135.3 109.5 245.1 244.8 245.2 135.3-.1 244.9-109.9 244.8-245.2v-245.2h-244.8c-135.3.1-244.9 109.9-244.8 245.2zm652.7 0v654c-.2 135.3 109.4 245.1 244.7 245.3 135.3-.1 244.9-109.9 244.8-245.2v-653.9c.2-135.3-109.4-245.1-244.7-245.3-135.4 0-244.9 109.8-244.8 245.1 0 0 0 .1 0 0"
                  fill="currentColor"></path>
              </g>
            </svg>
            {t("join_our_slack")}
          </a>
        </DropdownMenuItem>
        <DropdownMenuItem>
          <a
            target="_blank"
            rel="noopener noreferrer"
            href="https://cal.com/roadmap"
            className="flex items-center px-4 py-2 text-sm text-gray-700">
            <MapIcon className="h-5 w-5 text-gray-500 ltr:mr-3 rtl:ml-3" /> {t("visit_roadmap")}
          </a>
        </DropdownMenuItem>
        <HelpMenuItemDynamic />
        <DropdownMenuSeparator className="h-px bg-gray-200" />
        <DropdownMenuItem>
          <a
            onClick={() => signOut({ callbackUrl: "/auth/logout" })}
            className="flex cursor-pointer px-4 py-2 text-sm hover:bg-gray-100 hover:text-gray-900">
            <LogoutIcon
              className={classNames(
                "text-gray-500 group-hover:text-gray-700",
                "h-5 w-5 flex-shrink-0 ltr:mr-3 rtl:ml-3"
              )}
              aria-hidden="true"
            />
            {t("sign_out")}
          </a>
        </DropdownMenuItem>
      </DropdownMenuContent>
    </Dropdown>
  );
}<|MERGE_RESOLUTION|>--- conflicted
+++ resolved
@@ -224,7 +224,6 @@
         <Toaster position="bottom-right" />
       </div>
 
-<<<<<<< HEAD
       <div
         className={classNames("flex h-screen overflow-hidden", props.large ? "bg-white" : "bg-gray-100")}
         data-testid="dashboard-shell">
@@ -289,7 +288,7 @@
                   </nav>
                 </div>
                 <TrialBanner />
-                <div className="m-2 rounded-sm p-2 pt-2 pr-2 hover:bg-gray-100">
+                <div className="rounded-sm pb-2 pl-3 pt-2 pr-2 hover:bg-gray-100 lg:mx-2 lg:pl-2">
                   <span className="hidden lg:inline">
                     <UserDropdown />
                   </span>
@@ -297,63 +296,12 @@
                     <UserDropdown small />
                   </span>
                 </div>
-=======
-      <div className="flex h-screen overflow-hidden bg-gray-100" data-testid="dashboard-shell">
-        <div className="hidden md:flex lg:flex-shrink-0">
-          <div className="flex w-14 flex-col lg:w-56">
-            <div className="flex h-0 flex-1 flex-col border-r border-gray-200 bg-white">
-              <div className="flex flex-1 flex-col overflow-y-auto pt-3 pb-4 lg:pt-5">
-                <Link href="/event-types">
-                  <a className="px-4 md:hidden lg:inline">
-                    <Logo small />
-                  </a>
-                </Link>
-                {/* logo icon for tablet */}
-                <Link href="/event-types">
-                  <a className="md:inline lg:hidden">
-                    <Logo small icon />
-                  </a>
-                </Link>
-                <nav className="mt-2 flex-1 space-y-1 bg-white px-2 lg:mt-5">
-                  {navigation.map((item) => (
-                    <Link key={item.name} href={item.href}>
-                      <a
-                        className={classNames(
-                          item.current
-                            ? "bg-neutral-100 text-neutral-900"
-                            : "text-neutral-500 hover:bg-gray-50 hover:text-neutral-900",
-                          "group flex items-center rounded-sm px-2 py-2 text-sm font-medium"
-                        )}>
-                        <item.icon
-                          className={classNames(
-                            item.current
-                              ? "text-neutral-500"
-                              : "text-neutral-400 group-hover:text-neutral-500",
-                            "h-5 w-5 flex-shrink-0 ltr:mr-3 rtl:ml-3"
-                          )}
-                          aria-hidden="true"
-                        />
-                        <span className="hidden lg:inline">{item.name}</span>
-                      </a>
-                    </Link>
-                  ))}
-                </nav>
+                <small style={{ fontSize: "0.5rem" }} className="mx-3 mt-1 mb-2 hidden opacity-50 lg:block">
+                  &copy; {new Date().getFullYear()} Cal.com, Inc. v.{pkg.version + "-"}
+                  {process.env.NEXT_PUBLIC_APP_URL === "https://cal.com" ? "h" : "sh"}
+                  <span className="lowercase">-{user && user.plan}</span>
+                </small>
               </div>
-              <TrialBanner />
-              <div className="rounded-sm pb-2 pl-3 pt-2 pr-2 hover:bg-gray-100 lg:mx-2 lg:pl-2">
-                <span className="hidden lg:inline">
-                  <UserDropdown />
-                </span>
-                <span className="hidden md:inline lg:hidden">
-                  <UserDropdown small />
-                </span>
->>>>>>> 4083ebd5
-              </div>
-              <small style={{ fontSize: "0.5rem" }} className="mx-3 mt-1 mb-2 hidden opacity-50 lg:block">
-                &copy; {new Date().getFullYear()} Cal.com, Inc. v.{pkg.version + "-"}
-                {process.env.NEXT_PUBLIC_APP_URL === "https://cal.com" ? "h" : "sh"}
-                <span className="lowercase">-{user && user.plan}</span>
-              </small>
             </div>
           </div>
         )}
