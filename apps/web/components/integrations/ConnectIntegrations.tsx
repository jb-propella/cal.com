import dynamic from "next/dynamic";
import { useState } from "react";
import { useMutation } from "react-query";

<<<<<<< HEAD
import type { IntegrationOAuthCallbackState } from "@calcom/app-store/types";
=======
import { ButtonBaseProps } from "@calcom/ui/Button";
>>>>>>> 558897fe

import { NEXT_PUBLIC_BASE_URL } from "@lib/config/constants";

<<<<<<< HEAD
import { DialogProps } from "@components/Dialog";
import { ButtonBaseProps } from "@components/ui/Button";

type AddIntegrationModalType = (props: DialogProps) => JSX.Element;

=======
>>>>>>> 558897fe
export default function ConnectIntegration(props: {
  type: string;
  render: (renderProps: ButtonBaseProps) => JSX.Element;
  onOpenChange: (isOpen: boolean) => unknown | Promise<unknown>;
}) {
  const { type } = props;
  const [isLoading, setIsLoading] = useState(false);

  const mutation = useMutation(async () => {
    const state: IntegrationOAuthCallbackState = {
      returnTo: NEXT_PUBLIC_BASE_URL + location.pathname + location.search,
    };
    const stateStr = encodeURIComponent(JSON.stringify(state));
    const searchParams = `?state=${stateStr}`;
    const res = await fetch("/api/integrations/" + type.replace("_", "") + "/add" + searchParams);
    if (!res.ok) {
      throw new Error("Something went wrong");
    }
    const json = await res.json();
    window.location.href = json.url;
    setIsLoading(true);
  });
  const [isModalOpen, _setIsModalOpen] = useState(false);

  const setIsModalOpen = (v: boolean) => {
    _setIsModalOpen(v);
    props.onOpenChange(v);
  };
  const newPath = `@calcom/app-store/${type.split("_").join("")}/components/AddIntegration`;
  const AddIntegrationModal = dynamic(() =>
    import("" + newPath).catch(() => null)
  ) as AddIntegrationModalType;

  return (
    <>
      {props.render({
        onClick() {
          if (["caldav_calendar", "apple_calendar"].includes(type)) {
            // special handlers
            setIsModalOpen(true);
            return;
          }

          mutation.mutate();
        },
        loading: mutation.isLoading || isLoading,
        disabled: isModalOpen,
      })}
      {<AddIntegrationModal open={isModalOpen} onOpenChange={setIsModalOpen} />}
    </>
  );
}<|MERGE_RESOLUTION|>--- conflicted
+++ resolved
@@ -2,22 +2,14 @@
 import { useState } from "react";
 import { useMutation } from "react-query";
 
-<<<<<<< HEAD
 import type { IntegrationOAuthCallbackState } from "@calcom/app-store/types";
-=======
 import { ButtonBaseProps } from "@calcom/ui/Button";
->>>>>>> 558897fe
+import { DialogProps } from "@calcom/ui/Dialog";
 
 import { NEXT_PUBLIC_BASE_URL } from "@lib/config/constants";
 
-<<<<<<< HEAD
-import { DialogProps } from "@components/Dialog";
-import { ButtonBaseProps } from "@components/ui/Button";
-
 type AddIntegrationModalType = (props: DialogProps) => JSX.Element;
 
-=======
->>>>>>> 558897fe
 export default function ConnectIntegration(props: {
   type: string;
   render: (renderProps: ButtonBaseProps) => JSX.Element;
