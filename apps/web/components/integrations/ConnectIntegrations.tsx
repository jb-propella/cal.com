<<<<<<< HEAD
import dynamic from "next/dynamic";
import { useState } from "react";
import { useMutation } from "react-query";

=======
import { useState } from "react";
import { useMutation } from "react-query";

import { AddIntegration } from "@calcom/app-store/components";
>>>>>>> b94d1482
import type { IntegrationOAuthCallbackState } from "@calcom/app-store/types";
import { ButtonBaseProps } from "@calcom/ui/Button";
import { DialogProps } from "@calcom/ui/Dialog";

import { NEXT_PUBLIC_BASE_URL } from "@lib/config/constants";

type AddIntegrationModalType = (props: DialogProps) => JSX.Element;
<<<<<<< HEAD
=======

const DummyComponent = ({ children, ...props }: any) => <>{children}</>;
>>>>>>> b94d1482

export default function ConnectIntegration(props: {
  type: string;
  render: (renderProps: ButtonBaseProps) => JSX.Element;
  onOpenChange: (isOpen: boolean) => unknown | Promise<unknown>;
}) {
  const { type } = props;
  const appName = type.replace("_", "");
  const [isLoading, setIsLoading] = useState(false);

  const mutation = useMutation(async () => {
    const state: IntegrationOAuthCallbackState = {
      returnTo: NEXT_PUBLIC_BASE_URL + location.pathname + location.search,
    };
    const stateStr = encodeURIComponent(JSON.stringify(state));
    const searchParams = `?state=${stateStr}`;
    const res = await fetch(`/api/integrations/${appName}/add` + searchParams);
    if (!res.ok) {
      throw new Error("Something went wrong");
    }
    const json = await res.json();
    window.location.href = json.url;
    setIsLoading(true);
  });
  const [isModalOpen, _setIsModalOpen] = useState(false);

  const setIsModalOpen = (v: boolean) => {
    _setIsModalOpen(v);
    props.onOpenChange(v);
  };
  const newPath = `@calcom/app-store/${type.split("_").join("")}/components/AddIntegration`;
  const AddIntegrationModal = dynamic(() =>
    import("" + newPath).catch(() => null)
  ) as AddIntegrationModalType;

  const DynamicAddIntegration: AddIntegrationModalType = AddIntegration[appName] || DummyComponent;

  return (
    <>
      {props.render({
        onClick() {
          if (!!AddIntegration[appName]) {
            // special handlers
            setIsModalOpen(true);
            return;
          }

          mutation.mutate();
        },
        loading: mutation.isLoading || isLoading,
        disabled: isModalOpen,
      })}
<<<<<<< HEAD
      {<AddIntegrationModal open={isModalOpen} onOpenChange={setIsModalOpen} />}
=======
      <DynamicAddIntegration open={isModalOpen} onOpenChange={setIsModalOpen} />
>>>>>>> b94d1482
    </>
  );
}<|MERGE_RESOLUTION|>--- conflicted
+++ resolved
@@ -1,14 +1,7 @@
-<<<<<<< HEAD
-import dynamic from "next/dynamic";
-import { useState } from "react";
-import { useMutation } from "react-query";
-
-=======
 import { useState } from "react";
 import { useMutation } from "react-query";
 
 import { AddIntegration } from "@calcom/app-store/components";
->>>>>>> b94d1482
 import type { IntegrationOAuthCallbackState } from "@calcom/app-store/types";
 import { ButtonBaseProps } from "@calcom/ui/Button";
 import { DialogProps } from "@calcom/ui/Dialog";
@@ -16,11 +9,8 @@
 import { NEXT_PUBLIC_BASE_URL } from "@lib/config/constants";
 
 type AddIntegrationModalType = (props: DialogProps) => JSX.Element;
-<<<<<<< HEAD
-=======
 
 const DummyComponent = ({ children, ...props }: any) => <>{children}</>;
->>>>>>> b94d1482
 
 export default function ConnectIntegration(props: {
   type: string;
@@ -51,10 +41,6 @@
     _setIsModalOpen(v);
     props.onOpenChange(v);
   };
-  const newPath = `@calcom/app-store/${type.split("_").join("")}/components/AddIntegration`;
-  const AddIntegrationModal = dynamic(() =>
-    import("" + newPath).catch(() => null)
-  ) as AddIntegrationModalType;
 
   const DynamicAddIntegration: AddIntegrationModalType = AddIntegration[appName] || DummyComponent;
 
@@ -73,11 +59,7 @@
         loading: mutation.isLoading || isLoading,
         disabled: isModalOpen,
       })}
-<<<<<<< HEAD
-      {<AddIntegrationModal open={isModalOpen} onOpenChange={setIsModalOpen} />}
-=======
       <DynamicAddIntegration open={isModalOpen} onOpenChange={setIsModalOpen} />
->>>>>>> b94d1482
     </>
   );
 }