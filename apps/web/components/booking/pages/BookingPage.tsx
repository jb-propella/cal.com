--- conflicted
+++ resolved
@@ -12,12 +12,9 @@
 import { ReactMultiEmail } from "react-multi-email";
 import { useMutation } from "react-query";
 
-<<<<<<< HEAD
 import { useIsEmbed, useEmbedStyles, useIsBackgroundTransparent } from "@calcom/embed-core";
 import classNames from "@calcom/lib/classNames";
-=======
 import { useLocale } from "@calcom/lib/hooks/useLocale";
->>>>>>> 31a8f25b
 import { HttpError } from "@calcom/lib/http-error";
 import { createPaymentLink } from "@calcom/stripe/client";
 import { Button } from "@calcom/ui/Button";
