--- conflicted
+++ resolved
@@ -564,7 +564,8 @@
   "not_installed": "Not installed",
   "error_password_mismatch": "Passwords don't match.",
   "error_required_field": "This field is required.",
-<<<<<<< HEAD
+  "team_view_user_availability": "View user availability",
+  "team_view_user_availability_disabled": "User needs to accept invite to view availability",
   "saml_config_updated_successfully": "SAML configuration updated successfully",
   "account_created_with_identity_provider": "Your account was created using an Identity Provider.",
   "account_managed_by_identity_provider": "Your account is managed by {{provider}}",
@@ -577,8 +578,4 @@
   "saml_configuration_description": "Please paste the SAML metadata from your Identity Provider in the textbox below to update your SAML configuration.",
   "saml_configuration_placeholder": "Please paste the SAML metadata from your Identity Provider here",
   "saml_email_required": "Please enter an email so we can find your SAML Identity Provider"
-=======
-  "team_view_user_availability": "View user availability",
-  "team_view_user_availability_disabled": "User needs to accept invite to view availability"
->>>>>>> 9d7dc099
 }