--- conflicted
+++ resolved
@@ -8,17 +8,13 @@
     "bcryptjs": "^2.4.3",
     "dayjs-business-time": "^1.0.4",
     "dayjs": "^1.10.4",
-<<<<<<< HEAD
     "ical.js": "^1.4.0",
     "ics": "^2.31.0",
     "tsdav": "2.0.0",
     "tslog": "^3.2.1",
-    "uuid": "^8.3.2"
-=======
-    "dayjs-business-time": "^1.0.4",
+    "uuid": "^8.3.2",
     "next-i18next": "^8.9.0",
     "react-hot-toast": "^2.1.0"
->>>>>>> 558897fe
   },
   "devDependencies": {
     "@calcom/tsconfig": "*",
