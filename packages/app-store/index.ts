--- conflicted
+++ resolved
@@ -30,11 +30,8 @@
   stripepayment,
   tandemvideo,
   zoomvideo,
-<<<<<<< HEAD
+  wipemycalother,
   vital
-=======
-  wipemycalother,
->>>>>>> 5b90ace8
 };
 
 export default appStore;