import slugify from "@calcom/lib/slugify";

export type ResponseUsernameApi = {
<<<<<<< HEAD
  available: boolean;
  premium: boolean;
  message?: string;
  suggestion?: string;
};

export async function checkPremiumUsername(_username: string): Promise<{
=======
>>>>>>> 6b0e8db4
  available: boolean;
  premium: boolean;
  message?: string;
  suggestion?: string;
};

export async function checkPremiumUsername(_username: string): Promise<ResponseUsernameApi> {
  const username = slugify(_username);
  // @TODO: edit fetch url so it can handle dev and localhost
  const response = await fetch("https://cal.com/api/username", {
    credentials: "include",
    headers: {
      "Content-Type": "application/json",
    },
    body: JSON.stringify({ username }),
    method: "POST",
    mode: "cors",
  });

  const json = await response.json();
  return json;
}<|MERGE_RESOLUTION|>--- conflicted
+++ resolved
@@ -1,16 +1,6 @@
 import slugify from "@calcom/lib/slugify";
 
 export type ResponseUsernameApi = {
-<<<<<<< HEAD
-  available: boolean;
-  premium: boolean;
-  message?: string;
-  suggestion?: string;
-};
-
-export async function checkPremiumUsername(_username: string): Promise<{
-=======
->>>>>>> 6b0e8db4
   available: boolean;
   premium: boolean;
   message?: string;
