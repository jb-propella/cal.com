--- conflicted
+++ resolved
@@ -50,7 +50,6 @@
         [LocationType.GoogleMeet]: 'Google Meet',
     };
 
-<<<<<<< HEAD
     const bookingHandler = event => {
         const book = async () => {
             setLoading(true);
@@ -65,20 +64,6 @@
                         } else {
                             return input.label + "\n" + data.value
                         }
-=======
-    const bookingHandler = (event) => {
-        event.preventDefault();
-
-        let notes = "";
-        if (props.eventType.customInputs) {
-            notes = props.eventType.customInputs.map(input => {
-                const data = event.target["custom_" + input.id];
-                if (!!data) {
-                    if (input.type === EventTypeCustomInputType.Bool) {
-                        return input.label + "\n" + (data.value ? "Yes" : "No")
-                    } else {
-                        return input.label + "\n" + data.value
->>>>>>> 5334c350
                     }
                 }).join("\n\n")
             }
@@ -88,7 +73,6 @@
                 notes += event.target.notes.value;
             }
 
-<<<<<<< HEAD
             let payload = {
                 start: dayjs(date).format(),
                 end: dayjs(date).add(props.eventType.length, 'minute').format(),
@@ -99,29 +83,23 @@
                 eventTypeId: props.eventType.id,
                 rescheduleUid: rescheduleUid
             };
-=======
+
         if (selectedLocation) {
             switch (selectedLocation) {
                 case LocationType.Phone:
                     payload['location'] = event.target.phone.value
                     break
-                
+
                 case LocationType.InPerson:
                     payload['location'] = locationInfo(selectedLocation).address
                     break
-                    
+
                 case LocationType.GoogleMeet:
                     payload['location'] = LocationType.GoogleMeet
                 break
             }
         }
->>>>>>> 5334c350
-
-            if (selectedLocation) {
-                payload['location'] = selectedLocation === LocationType.Phone ? event.target.phone.value : locationInfo(selectedLocation).address;
-            }
-
-<<<<<<< HEAD
+
             telemetry.withJitsu(jitsu => jitsu.track(telemetryEventTypes.bookingConfirmed, collectPageParameters()));
             const res = await fetch(
               '/api/book/' + user,
@@ -137,22 +115,18 @@
             if (res.ok) {
                 let successUrl = `/success?date=${date}&type=${props.eventType.id}&user=${props.user.username}&reschedule=${!!rescheduleUid}&name=${payload.name}`;
                 if (payload['location']) {
-                    successUrl += "&location=" + encodeURIComponent(payload['location']);
+                    if (payload['location'].includes('integration')) {
+                        successUrl += "&location=" + encodeURIComponent("Web conferencing details to follow.");
+                    }
+                    else {
+                        successUrl += "&location=" + encodeURIComponent(payload['location']);
+                    }
                 }
 
                 await router.push(successUrl);
             } else {
                 setLoading(false);
                 setError(true);
-=======
-        let successUrl = `/success?date=${date}&type=${props.eventType.id}&user=${props.user.username}&reschedule=${!!rescheduleUid}&name=${payload.name}`;
-        if (payload['location']) {
-            if (payload['location'].includes('integration')) {
-                successUrl += "&location=" + encodeURIComponent("Web conferencing details to follow.");
-            }
-            else {
-                successUrl += "&location=" + encodeURIComponent(payload['location']);
->>>>>>> 5334c350
             }
         }
 
