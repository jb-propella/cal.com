--- conflicted
+++ resolved
@@ -169,18 +169,6 @@
           return undefined;
         })
       : undefined;
-<<<<<<< HEAD
-
-  if (!updatedMeeting) {
-    return {
-      type: credential.type,
-      success,
-      uid,
-      originalEvent: calEvent,
-    };
-  }
-=======
->>>>>>> dfb1b560
 
   try {
     const organizerMail = new EventOrganizerRescheduledMail(calEvent);
