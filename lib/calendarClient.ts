--- conflicted
+++ resolved
@@ -102,19 +102,13 @@
   };
 };
 
-// eslint-disable-next-line
 interface Person {
   name?: string;
   email: string;
   timeZone: string;
 }
 
-<<<<<<< HEAD
-// eslint-disable-next-line
-interface CalendarEvent {
-=======
 export interface CalendarEvent {
->>>>>>> ad00e5fc
   type: string;
   title: string;
   startTime: string;
@@ -126,40 +120,25 @@
   conferenceData?: ConferenceData;
 }
 
-<<<<<<< HEAD
-// eslint-disable-next-line
-interface ConferenceData {
-  createRequest: any;
-}
-
-// eslint-disable-next-line
-interface IntegrationCalendar {
-=======
 export interface ConferenceData {
-  createRequest: any;
+  createRequest: unknown;
 }
 
 export interface IntegrationCalendar {
->>>>>>> ad00e5fc
   integration: string;
   primary: boolean;
   externalId: string;
   name: string;
 }
 
-<<<<<<< HEAD
-// eslint-disable-next-line
-interface CalendarApiAdapter {
-=======
 export interface CalendarApiAdapter {
->>>>>>> ad00e5fc
-  createEvent(event: CalendarEvent): Promise<any>;
+  createEvent(event: CalendarEvent): Promise<unknown>;
 
   updateEvent(uid: string, event: CalendarEvent);
 
   deleteEvent(uid: string);
 
-  getAvailability(dateFrom, dateTo, selectedCalendars: IntegrationCalendar[]): Promise<any>;
+  getAvailability(dateFrom, dateTo, selectedCalendars: IntegrationCalendar[]): Promise<unknown>;
 
   listCalendars(): Promise<IntegrationCalendar[]>;
 }
@@ -525,7 +504,7 @@
     results.reduce((acc, calendars) => acc.concat(calendars), [])
   );
 
-const createEvent = async (credential, calEvent: CalendarEvent): Promise<any> => {
+const createEvent = async (credential, calEvent: CalendarEvent): Promise<unknown> => {
   const parser: CalEventParser = new CalEventParser(calEvent);
   const uid: string = parser.getUid();
   const richEvent: CalendarEvent = parser.asRichEvent();
@@ -568,7 +547,7 @@
   };
 };
 
-const updateEvent = async (credential, uidToUpdate: string, calEvent: CalendarEvent): Promise<any> => {
+const updateEvent = async (credential, uidToUpdate: string, calEvent: CalendarEvent): Promise<unknown> => {
   const parser: CalEventParser = new CalEventParser(calEvent);
   const newUid: string = parser.getUid();
   const richEvent: CalendarEvent = parser.asRichEvent();
@@ -599,7 +578,7 @@
   };
 };
 
-const deleteEvent = (credential, uid: string): Promise<any> => {
+const deleteEvent = (credential, uid: string): Promise<unknown> => {
   if (credential) {
     return calendars([credential])[0].deleteEvent(uid);
   }
@@ -607,4 +586,12 @@
   return Promise.resolve({});
 };
 
-export { getBusyCalendarTimes, createEvent, updateEvent, deleteEvent, listCalendars };+export {
+  getBusyCalendarTimes,
+  createEvent,
+  updateEvent,
+  deleteEvent,
+  CalendarEvent,
+  listCalendars,
+  IntegrationCalendar,
+};